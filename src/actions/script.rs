use super::{utils::command::create_command, Action, ActionError};
use crate::context::Context;
use duct::Expression;
use log::{debug, error, info};
use std::io::{BufRead, BufReader};
use thiserror::Error;

const ACTION_NAME: &str = "SCRIPT";

/// An action to run a custom shell script.
///
/// The passed script is running in a subshell (`/bin/sh` on *nix, `cmd.exe` on Windows).
/// so it can use any feature in these shells: variable expansion, pipes, redirection.
/// Both the stdout and stderr will be captured and logged. If the script fails,
/// the failure will also be logged.
#[derive(Debug)]
pub struct ScriptAction {
    directory: String,
    command: String,
    script: Expression,
    runs_in_shell: bool,
}

/// Custom error describing the error cases for the ScriptAction.
#[derive(Debug, Error)]
pub enum ScriptError {
    /// The command is invalid (usually mismatched quotations etc.).
    #[error("the command {0:?} cannot be parsed")]
    CommandParseFailure(String),
    /// The underlying Rust command creation failed. The parameter contains the error.
    #[error("the script cannot run: {0}")]
    ScriptFailure(#[from] std::io::Error),
    /// The script returned a non-zero exit code, usually meaning it failed to start
    /// or encountered an error. The parameters are the exit code and the failed output.
    #[error("the script returned non-zero exit code {0}")]
    NonZeroExitcode(i32),
    /// This means that an error occured when trying to read from the output of the script.
    #[error("the script returned invalid output")]
    OutputFailure,
}

impl From<ScriptError> for ActionError {
    fn from(value: ScriptError) -> Self {
        match value {
            ScriptError::CommandParseFailure(_)
            | ScriptError::ScriptFailure(_)
            | ScriptError::NonZeroExitcode(_)
            | ScriptError::OutputFailure => ActionError::FailedAction(value.to_string()),
        }
    }
}

impl ScriptAction {
    /// Creates a new script to be started in the given directory.
    pub fn new(
        directory: String,
        original_command: String,
        runs_in_shell: bool,
    ) -> Result<Self, ScriptError> {
        let (command, script) = create_command(&original_command, runs_in_shell)
            .ok_or(ScriptError::CommandParseFailure(original_command))?;

        let script = script
            .env("CI", "true")
            .env("GW_ACTION_NAME", ACTION_NAME)
            .env("GW_DIRECTORY", &directory)
            .stderr_to_stdout()
            .stdout_capture()
            .dir(&directory)
            .unchecked();

        Ok(ScriptAction {
            directory,
            command,
            script,
            runs_in_shell,
        })
    }

    fn run_inner(&self, context: &Context) -> Result<(), ScriptError> {
        // We can run `sh_dangerous`, because it is on the user's computer.
        let mut script = self.script.clone();

        // Set the environment variables
        for (key, value) in context {
            script = script.env(format!("GW_{key}"), value);
        }

        // Start the shell script
        info!(
            "Running script {:?} {}in {}.",
            self.command,
            if self.runs_in_shell {
                "in a shell "
            } else {
                ""
            },
            self.directory,
        );
        let child = script.reader()?;

        let mut reader = BufReader::new(&child).lines();
        let command_id = self.command.as_str();
        while let Some(Ok(line)) = reader.next() {
            debug!("[{command_id}] {line}");
        }

        if let Ok(Some(output)) = child.try_wait() {
            if output.status.success() {
                info!("Script {:?} finished successfully.", self.command);
                Ok(())
            } else {
                Err(ScriptError::NonZeroExitcode(
                    output.status.code().unwrap_or(-1),
                ))
            }
        } else {
            Err(ScriptError::OutputFailure)
        }
    }
}

impl Action for ScriptAction {
    /// Run the script in a subshell (`/bin/sh` on *nix, `cmd.exe` on Windows).
    /// If the script fails to start, return a non-zero error code or prints non-utf8
    /// characters, this function will result in an error.
    fn run(&mut self, context: &Context) -> Result<(), ActionError> {
        Ok(self.run_inner(context)?)
    }
}

#[cfg(test)]
mod tests {
    use super::*;
    use std::collections::HashMap;

<<<<<<< HEAD
    fn validate_output<F>(command: &str, asserter: F)
    where
        F: Fn(Vec<&str>),
    {
        let command = format!("[{command}] ");
        testing_logger::validate(|captured_logs| {
            let output: Vec<&str> = captured_logs
                .iter()
                .filter_map(|line| {
                    if line.body.starts_with(&command) {
                        Some(line.body.as_str().trim_start_matches(&command))
                    } else {
                        None
                    }
                })
                .collect();

            asserter(output);
        });
    }

    #[test]
    fn it_should_create_new_script() {
        let action =
            ScriptAction::new(String::from("."), String::from("echo test"), false).unwrap();

        assert_eq!("echo", action.command);
=======
    const ECHO_TEST: &str = "echo test";
    const EXIT_NONZERO: &str = "exit 1";
    
    #[cfg(unix)]
    const ECHO_INVALID_UNICODE: &str = "python -c \"import sys; sys.stdout.buffer.write(b'\\xc3\\x28')\"";
    #[cfg(unix)]
    const ECHO_STDERR: &str = "printf err >&2";
    #[cfg(unix)]
    const PRINTENV: &str = "printenv";

    #[cfg(not(unix))]
    const PRINTENV: &str = "set";

    #[test]
    fn it_should_create_new_script() {
        let command = String::from(ECHO_TEST);
        let action = ScriptAction::new(String::from("."), command);

        assert_eq!(ECHO_TEST, action.command);
>>>>>>> cc6f6dcd
        assert_eq!(".", action.directory);
    }

    #[test]
    fn it_should_fail_if_command_is_invalid() {
        let result = ScriptAction::new(String::from("."), String::from("echo 'test"), false);

        assert!(
            matches!(result, Err(ScriptError::CommandParseFailure(_))),
            "{result:?} should match CommandParseFailure"
        );
    }

    #[test]
    fn it_should_run_the_script() -> Result<(), ScriptError> {
<<<<<<< HEAD
        testing_logger::setup();

        let command = "echo test";
        let action = ScriptAction::new(String::from("."), String::from(command), false)?;
=======
        let command = String::from(ECHO_TEST);
        let action = ScriptAction::new(String::from("."), command);
>>>>>>> cc6f6dcd

        let context: Context = HashMap::new();
        action.run_inner(&context)?;

        validate_output("echo", |lines| {
            assert_eq!(vec!["test"], lines);
        });

        Ok(())
    }

    #[test]
    fn it_should_set_the_env_vars() -> Result<(), ScriptError> {
<<<<<<< HEAD
        testing_logger::setup();

        let command = "printenv";
        let action = ScriptAction::new(String::from("."), String::from(command), false)?;
=======
        let command = String::from(PRINTENV);
        let action = ScriptAction::new(String::from("."), command);
>>>>>>> cc6f6dcd

        let context: Context = HashMap::from([
            ("TRIGGER_NAME", "TEST-TRIGGER".to_string()),
            ("CHECK_NAME", "TEST-CHECK".to_string()),
        ]);
        action.run_inner(&context)?;

        validate_output(command, |lines| {
            dbg!(&lines);
            assert!(lines.contains(&"CI=true"));
            assert!(lines.contains(&"GW_TRIGGER_NAME=TEST-TRIGGER"));
            assert!(lines.contains(&"GW_CHECK_NAME=TEST-CHECK"));
            assert!(lines.contains(&"GW_ACTION_NAME=SCRIPT"));
            assert!(lines.contains(&"GW_DIRECTORY=."));
        });

        Ok(())
    }

    #[test]
    fn it_should_keep_the_already_set_env_vars() -> Result<(), ScriptError> {
        testing_logger::setup();

        std::env::set_var("GW_TEST", "GW_TEST");

<<<<<<< HEAD
        let command = "printenv";
        let action = ScriptAction::new(String::from("."), String::from(command), false)?;
=======
        let command = String::from(PRINTENV);
        let action = ScriptAction::new(String::from("."), command);
>>>>>>> cc6f6dcd

        let context: Context = HashMap::new();
        action.run_inner(&context)?;

        validate_output(command, |lines| {
            assert!(lines.contains(&"GW_TEST=GW_TEST"));
        });

        Ok(())
    }

    #[test]
    #[cfg(unix)]
    fn it_should_catch_error_output() -> Result<(), ScriptError> {
<<<<<<< HEAD
        testing_logger::setup();

        let command = "echo err >&2";
        let action = ScriptAction::new(String::from("."), String::from(command), true)?;
=======
        let command = String::from(ECHO_STDERR);
        let action = ScriptAction::new(String::from("."), command);
>>>>>>> cc6f6dcd

        let context: Context = HashMap::new();
        action.run_inner(&context)?;

        validate_output("echo", |lines| {
            assert_eq!(vec!["err"], lines);
        });

        Ok(())
    }

    #[test]
    fn it_should_fail_if_the_script_fails() -> Result<(), ScriptError> {
<<<<<<< HEAD
        let action = ScriptAction::new(String::from("."), String::from("false"), false)?;
=======
        let command = String::from(EXIT_NONZERO);
        let action = ScriptAction::new(String::from("."), command);
>>>>>>> cc6f6dcd

        let context: Context = HashMap::new();
        let result = action.run_inner(&context);
        assert!(
            matches!(result, Err(ScriptError::NonZeroExitcode(1))),
            "{result:?} should match non zero exit code"
        );

        Ok(())
    }

    #[test]
    #[cfg(unix)]
    fn it_should_fail_if_the_script_returns_non_utf8() -> Result<(), ScriptError> {
<<<<<<< HEAD
        let action = ScriptAction::new(
            String::from("."),
            String::from("/bin/echo -e '\\xc3\\x28'"),
            true,
        )?;
=======
        let command = String::from(ECHO_INVALID_UNICODE);
        let action = ScriptAction::new(String::from("."), command);
>>>>>>> cc6f6dcd

        let context: Context = HashMap::new();
        let result = action.run_inner(&context);
        assert!(
            matches!(result, Err(ScriptError::OutputFailure)),
            "{result:?} should match non output failure"
        );

        Ok(())
    }
}<|MERGE_RESOLUTION|>--- conflicted
+++ resolved
@@ -99,10 +99,13 @@
         );
         let child = script.reader()?;
 
-        let mut reader = BufReader::new(&child).lines();
+        let reader = BufReader::new(&child).lines();
         let command_id = self.command.as_str();
-        while let Some(Ok(line)) = reader.next() {
-            debug!("[{command_id}] {line}");
+        for line in reader {
+            match line {
+                Ok(line) => debug!("[{command_id}] {line}"),
+                Err(_) => debug!("[{command_id}] <output cannot be parsed>"),
+            }
         }
 
         if let Ok(Some(output)) = child.try_wait() {
@@ -134,7 +137,6 @@
     use super::*;
     use std::collections::HashMap;
 
-<<<<<<< HEAD
     fn validate_output<F>(command: &str, asserter: F)
     where
         F: Fn(Vec<&str>),
@@ -156,20 +158,14 @@
         });
     }
 
-    #[test]
-    fn it_should_create_new_script() {
-        let action =
-            ScriptAction::new(String::from("."), String::from("echo test"), false).unwrap();
-
-        assert_eq!("echo", action.command);
-=======
     const ECHO_TEST: &str = "echo test";
     const EXIT_NONZERO: &str = "exit 1";
-    
-    #[cfg(unix)]
-    const ECHO_INVALID_UNICODE: &str = "python -c \"import sys; sys.stdout.buffer.write(b'\\xc3\\x28')\"";
-    #[cfg(unix)]
-    const ECHO_STDERR: &str = "printf err >&2";
+
+    #[cfg(unix)]
+    const ECHO_INVALID_UNICODE: &str =
+        "python -c \"import sys; sys.stdout.buffer.write(b'\\xc3\\x28')\"; sys.stdout.flush()";
+    #[cfg(unix)]
+    const ECHO_STDERR: &str = "echo err >&2";
     #[cfg(unix)]
     const PRINTENV: &str = "printenv";
 
@@ -179,10 +175,9 @@
     #[test]
     fn it_should_create_new_script() {
         let command = String::from(ECHO_TEST);
-        let action = ScriptAction::new(String::from("."), command);
-
-        assert_eq!(ECHO_TEST, action.command);
->>>>>>> cc6f6dcd
+        let action = ScriptAction::new(String::from("."), command, true).unwrap();
+
+        assert_eq!("echo", action.command);
         assert_eq!(".", action.directory);
     }
 
@@ -198,15 +193,10 @@
 
     #[test]
     fn it_should_run_the_script() -> Result<(), ScriptError> {
-<<<<<<< HEAD
-        testing_logger::setup();
-
-        let command = "echo test";
-        let action = ScriptAction::new(String::from("."), String::from(command), false)?;
-=======
+        testing_logger::setup();
+
         let command = String::from(ECHO_TEST);
-        let action = ScriptAction::new(String::from("."), command);
->>>>>>> cc6f6dcd
+        let action = ScriptAction::new(String::from("."), command, true)?;
 
         let context: Context = HashMap::new();
         action.run_inner(&context)?;
@@ -220,15 +210,10 @@
 
     #[test]
     fn it_should_set_the_env_vars() -> Result<(), ScriptError> {
-<<<<<<< HEAD
-        testing_logger::setup();
-
-        let command = "printenv";
-        let action = ScriptAction::new(String::from("."), String::from(command), false)?;
-=======
+        testing_logger::setup();
+
         let command = String::from(PRINTENV);
-        let action = ScriptAction::new(String::from("."), command);
->>>>>>> cc6f6dcd
+        let action = ScriptAction::new(String::from("."), command, false)?;
 
         let context: Context = HashMap::from([
             ("TRIGGER_NAME", "TEST-TRIGGER".to_string()),
@@ -236,8 +221,7 @@
         ]);
         action.run_inner(&context)?;
 
-        validate_output(command, |lines| {
-            dbg!(&lines);
+        validate_output(PRINTENV, |lines| {
             assert!(lines.contains(&"CI=true"));
             assert!(lines.contains(&"GW_TRIGGER_NAME=TEST-TRIGGER"));
             assert!(lines.contains(&"GW_CHECK_NAME=TEST-CHECK"));
@@ -254,18 +238,13 @@
 
         std::env::set_var("GW_TEST", "GW_TEST");
 
-<<<<<<< HEAD
-        let command = "printenv";
-        let action = ScriptAction::new(String::from("."), String::from(command), false)?;
-=======
         let command = String::from(PRINTENV);
-        let action = ScriptAction::new(String::from("."), command);
->>>>>>> cc6f6dcd
-
-        let context: Context = HashMap::new();
-        action.run_inner(&context)?;
-
-        validate_output(command, |lines| {
+        let action = ScriptAction::new(String::from("."), command, false)?;
+
+        let context: Context = HashMap::new();
+        action.run_inner(&context)?;
+
+        validate_output(PRINTENV, |lines| {
             assert!(lines.contains(&"GW_TEST=GW_TEST"));
         });
 
@@ -275,15 +254,10 @@
     #[test]
     #[cfg(unix)]
     fn it_should_catch_error_output() -> Result<(), ScriptError> {
-<<<<<<< HEAD
-        testing_logger::setup();
-
-        let command = "echo err >&2";
-        let action = ScriptAction::new(String::from("."), String::from(command), true)?;
-=======
+        testing_logger::setup();
+
         let command = String::from(ECHO_STDERR);
-        let action = ScriptAction::new(String::from("."), command);
->>>>>>> cc6f6dcd
+        let action = ScriptAction::new(String::from("."), command, true)?;
 
         let context: Context = HashMap::new();
         action.run_inner(&context)?;
@@ -296,13 +270,27 @@
     }
 
     #[test]
+    #[cfg(unix)]
+    fn it_should_record_if_the_script_returns_non_utf8() -> Result<(), ScriptError> {
+        testing_logger::setup();
+
+        let command = String::from(ECHO_INVALID_UNICODE);
+        let action = ScriptAction::new(String::from("."), command, false)?;
+
+        let context: Context = HashMap::new();
+        action.run_inner(&context)?;
+
+        validate_output("python", |lines| {
+            assert_eq!(vec!["<output cannot be parsed>"], lines);
+        });
+
+        Ok(())
+    }
+
+    #[test]
     fn it_should_fail_if_the_script_fails() -> Result<(), ScriptError> {
-<<<<<<< HEAD
-        let action = ScriptAction::new(String::from("."), String::from("false"), false)?;
-=======
         let command = String::from(EXIT_NONZERO);
-        let action = ScriptAction::new(String::from("."), command);
->>>>>>> cc6f6dcd
+        let action = ScriptAction::new(String::from("."), command, true)?;
 
         let context: Context = HashMap::new();
         let result = action.run_inner(&context);
@@ -313,28 +301,4 @@
 
         Ok(())
     }
-
-    #[test]
-    #[cfg(unix)]
-    fn it_should_fail_if_the_script_returns_non_utf8() -> Result<(), ScriptError> {
-<<<<<<< HEAD
-        let action = ScriptAction::new(
-            String::from("."),
-            String::from("/bin/echo -e '\\xc3\\x28'"),
-            true,
-        )?;
-=======
-        let command = String::from(ECHO_INVALID_UNICODE);
-        let action = ScriptAction::new(String::from("."), command);
->>>>>>> cc6f6dcd
-
-        let context: Context = HashMap::new();
-        let result = action.run_inner(&context);
-        assert!(
-            matches!(result, Err(ScriptError::OutputFailure)),
-            "{result:?} should match non output failure"
-        );
-
-        Ok(())
-    }
 }